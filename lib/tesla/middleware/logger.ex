defmodule Tesla.Middleware.Logger.Formatter do
  @moduledoc false

  # Heavily based on Elixir's Logger.Formatter
  # https://github.com/elixir-lang/elixir/blob/v1.6.4/lib/logger/lib/logger/formatter.ex

  @default_format "$method $url -> $status ($time ms)"
  @keys ~w(method url status time)

  @type format :: [atom | binary]

  @spec compile(binary | nil) :: format
  def compile(nil), do: compile(@default_format)

  def compile(binary) do
    ~r/(?<h>)\$[a-z]+(?<t>)/
    |> Regex.split(binary, on: [:h, :t], trim: true)
    |> Enum.map(&compile_key/1)
  end

  defp compile_key("$" <> key) when key in @keys, do: String.to_atom(key)
  defp compile_key("$" <> key), do: raise(ArgumentError, "$#{key} is an invalid format pattern.")
  defp compile_key(part), do: part

  @spec format(Tesla.Env.t(), Tesla.Env.result(), integer, format) :: IO.chardata()
  def format(request, response, time, format) do
    Enum.map(format, &output(&1, request, response, time))
  end

  defp output(:method, env, _, _), do: env.method |> to_string() |> String.upcase()
  defp output(:url, env, _, _), do: env.url
  defp output(:status, _, {:ok, env}, _), do: to_string(env.status)
  defp output(:status, _, {:error, reason}, _), do: "error: " <> inspect(reason)
  defp output(:time, _, _, time), do: :io_lib.format("~.3f", [time / 1000])
  defp output(binary, _, _, _), do: binary
end

defmodule Tesla.Middleware.Logger do
  @moduledoc """
  Log requests using Elixir's Logger.

  With the default settings it logs request method, url, response status and time taken in milliseconds.

  ## Example usage
  ```
  defmodule MyClient do
    use Tesla

    plug Tesla.Middleware.Logger
  end
  ```

  ## Options
  - `:log_level` - custom function for calculating log level (see below)
  - `:filter_headers` - sanitizes sensitive headers before logging in debug mode (see below)
  - `:debug` - show detailed request/response logging

  ## Custom log format

  The default log format is `"$method $url -> $status ($time ms)"`
  which shows in logs like:

  ```
  2018-03-25 18:32:40.397 [info]  GET https://bitebot.io -> 200 (88.074 ms)
  ```

  Because log format is processed during compile time it needs to be set in config:

  ```
  config :tesla, Tesla.Middleware.Logger, format: "$method $url ====> $status / time=$time"
  ```

  ## Custom log levels

  By default, the following log levels will be used:
  - `:error` - for errors, 5xx and 4xx responses
  - `:warn` - for 3xx responses
  - `:info` - for 2xx responses

  You can customize this setting by providing your own `log_level/1` function:

  ```
  defmodule MyClient do
    use Tesla

    plug Tesla.Middleware.Logger, log_level: &my_log_level/1

    def my_log_level(env) do
      case env.status do
        404 -> :info
        _ -> :default
      end
    end
  end
  ```

  ## Logger Debug output

  When the Elixir Logger log level is set to `:debug`
  Tesla Logger will show full request & response.

  If you want to disable detailed request/response logging
  but keep the `:debug` log level (i.e. in development)
  you can set `debug: false` in your config:

  ```
  # config/dev.local.exs
  config :tesla, Tesla.Middleware.Logger, debug: false
  ```

<<<<<<< HEAD
  Note that the logging configuration is evaluated at compile time,
  so Tesla must be recompiled for the configuration to take effect:

  ```
  mix deps.clean --build tesla
  mix deps.compile tesla
=======
  This config will be fetched at compile-time.

  In order to be able to set `:debug` at runtime we can
  pass it as a option to the middleware at runtime.

  ```elixir
  def client do
    middleware = [
      # ...
      {Tesla.Middleware.Logger, debug: false}
    ]

    Tesla.client(middleware)
  end
>>>>>>> 35ac934a
  ```

  ### Filter headers

  To sanitize sensitive headers such as `authorization` in
  debug logs, add them to the `:filter_headers` option.
  `:filter_headers` expects a list of header names as strings.

  ```
  # config/dev.local.exs
  config :tesla, Tesla.Middleware.Logger,
    filter_headers: ["authorization"]
  ```
  """

  @behaviour Tesla.Middleware

  alias Tesla.Middleware.Logger.Formatter

  @config Application.get_env(:tesla, __MODULE__, [])
  @format Formatter.compile(@config[:format])

  @type log_level :: :info | :warn | :error

  require Logger

  @impl Tesla.Middleware
  def call(env, next, opts) do
    {time, response} = :timer.tc(Tesla, :run, [env, next])

    config = Keyword.merge(@config, opts)

    level = log_level(response, config)
    Logger.log(level, fn -> Formatter.format(env, response, time, @format) end)

    if Keyword.get(config, :debug, true) do
      Logger.debug(fn -> debug(env, response, config) end)
    end

    response
  end

  defp log_level({:error, _}, _), do: :error

  defp log_level({:ok, env}, config) do
    case Keyword.get(config, :log_level) do
      nil ->
        default_log_level(env)

      fun when is_function(fun) ->
        case fun.(env) do
          :default -> default_log_level(env)
          level -> level
        end

      atom when is_atom(atom) ->
        atom
    end
  end

  @spec default_log_level(Tesla.Env.t()) :: log_level
  def default_log_level(env) do
    cond do
      env.status >= 400 -> :error
      env.status >= 300 -> :warn
      true -> :info
    end
  end

  @debug_no_query "(no query)"
  @debug_no_headers "(no headers)"
  @debug_no_body "(no body)"
  @debug_stream "[Elixir.Stream]"

  defp debug(request, {:ok, response}, config) do
    [
      "\n>>> REQUEST >>>\n",
      debug_query(request.query),
      ?\n,
      debug_headers(request.headers, config),
      ?\n,
      debug_body(request.body),
      ?\n,
      "\n<<< RESPONSE <<<\n",
      debug_headers(response.headers, config),
      ?\n,
      debug_body(response.body)
    ]
  end

  defp debug(request, {:error, error}, config) do
    [
      "\n>>> REQUEST >>>\n",
      debug_query(request.query),
      ?\n,
      debug_headers(request.headers, config),
      ?\n,
      debug_body(request.body),
      ?\n,
      "\n<<< RESPONSE ERROR <<<\n",
      inspect(error)
    ]
  end

  defp debug_query([]), do: @debug_no_query

  defp debug_query(query) do
    query
    |> Enum.flat_map(&Tesla.encode_pair/1)
    |> Enum.map(fn {k, v} -> ["Query: ", to_string(k), ": ", to_string(v), ?\n] end)
  end

  defp debug_headers([], _config), do: @debug_no_headers

  defp debug_headers(headers, config) do
    filtered = Keyword.get(config, :filter_headers, [])

    Enum.map(headers, fn {k, v} ->
      v = if k in filtered, do: "[FILTERED]", else: v
      [k, ": ", v, ?\n]
    end)
  end

  defp debug_body(nil), do: @debug_no_body
  defp debug_body([]), do: @debug_no_body
  defp debug_body(%Stream{}), do: @debug_stream
  defp debug_body(stream) when is_function(stream), do: @debug_stream

  defp debug_body(%Tesla.Multipart{} = mp) do
    [
      "[Tesla.Multipart]\n",
      "boundary: ",
      mp.boundary,
      ?\n,
      "content_type_params: ",
      inspect(mp.content_type_params),
      ?\n
      | Enum.map(mp.parts, &[inspect(&1), ?\n])
    ]
  end

  defp debug_body(data) when is_binary(data) or is_list(data), do: data
  defp debug_body(term), do: inspect(term)
end<|MERGE_RESOLUTION|>--- conflicted
+++ resolved
@@ -108,15 +108,13 @@
   config :tesla, Tesla.Middleware.Logger, debug: false
   ```
 
-<<<<<<< HEAD
   Note that the logging configuration is evaluated at compile time,
   so Tesla must be recompiled for the configuration to take effect:
 
   ```
   mix deps.clean --build tesla
   mix deps.compile tesla
-=======
-  This config will be fetched at compile-time.
+  ```
 
   In order to be able to set `:debug` at runtime we can
   pass it as a option to the middleware at runtime.
@@ -130,7 +128,6 @@
 
     Tesla.client(middleware)
   end
->>>>>>> 35ac934a
   ```
 
   ### Filter headers
